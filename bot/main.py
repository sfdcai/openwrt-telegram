--- conflicted
+++ resolved
@@ -34,11 +34,8 @@
 
 def create_dispatcher(cfg: Dict[str, Any]) -> Dispatcher:
     plugins_dir = cfg.get("plugins_dir", str(BASE_DIR / "plugins"))
-<<<<<<< HEAD
-=======
     allowed = cfg.get("allowed_user_ids", [])
     admins = cfg.get("admin_user_ids", [])
->>>>>>> ba669ff5
     default_chat = cfg.get("chat_id_default")
     log_file = cfg.get("log_file")
 
@@ -48,17 +45,10 @@
     dispatcher = Dispatcher(
         plugins_dir=plugins_dir,
         logger=_logger,
-<<<<<<< HEAD
-        default_chat=default_chat,
-    )
-    if default_chat:
-        log(f"Dispatcher restricted to chat {default_chat}", log_file)
-=======
         allowed_ids=allowed,
         admin_ids=admins,
         default_chat=default_chat,
     )
->>>>>>> ba669ff5
     return dispatcher
 
 
@@ -71,18 +61,7 @@
         os.environ["TELEBOT_PLUGINS"] = str(plugins_dir)
 
 
-<<<<<<< HEAD
-def poll_once(
-    api: TelegramAPI,
-    dispatcher: Dispatcher,
-    poll_timeout: int,
-    offset: int | None,
-    log_file: str | None,
-) -> int | None:
-    log(f"Polling updates offset={offset} timeout={poll_timeout}", log_file)
-=======
 def poll_once(api: TelegramAPI, dispatcher: Dispatcher, poll_timeout: int, offset: int | None, log_file: str | None) -> int | None:
->>>>>>> ba669ff5
     try:
         updates = api.get_updates(offset=offset, timeout=poll_timeout)
     except Exception as exc:  # pragma: no cover - network/HTTP errors
@@ -90,33 +69,12 @@
         time.sleep(5)
         return offset
 
-<<<<<<< HEAD
-    if not isinstance(updates, dict):
-        log("Telegram returned a non-dict response; retrying in 5s", log_file)
-        time.sleep(5)
-        return offset
-
-    if not updates.get("ok"):
-        log(
-            "Telegram indicated failure: "
-            + json.dumps({k: updates.get(k) for k in ("error_code", "description") if updates.get(k) is not None}),
-            log_file,
-        )
-        time.sleep(5)
-        return offset
-
-    results = updates.get("result", [])
-    log(f"Received {len(results)} updates from Telegram", log_file)
-
-    for update in results:
-=======
     if not isinstance(updates, dict) or not updates.get("ok"):
         log("Telegram returned an unexpected response; retrying in 5s", log_file)
         time.sleep(5)
         return offset
 
     for update in updates.get("result", []):
->>>>>>> ba669ff5
         offset = max(offset or 0, update.get("update_id", 0) + 1)
         message = update.get("message") or update.get("edited_message")
         if not message:
@@ -131,17 +89,8 @@
         responses = dispatcher.handle(user_id, chat_id, message_id or 0, text)
         for response in responses:
             try:
-<<<<<<< HEAD
-                log(
-                    f"-> sending to {chat_id} (reply={message_id}) {min(80, len(response))} chars",
-                    log_file,
-                )
-                api.send_message(chat_id, response, reply_to_message_id=message_id)
-                log(f"-> sent to {chat_id}", log_file)
-=======
                 api.send_message(chat_id, response, reply_to_message_id=message_id)
                 log(f"-> {chat_id}: {min(80, len(response))} chars", log_file)
->>>>>>> ba669ff5
             except Exception as exc:  # pragma: no cover - network/HTTP errors
                 log(f"Failed to send message: {exc}", log_file)
                 time.sleep(1)
@@ -156,20 +105,6 @@
     if not token:
         raise RuntimeError("Telegram bot token missing from configuration")
 
-<<<<<<< HEAD
-    log(f"Loaded configuration from {config_path}", log_file)
-    log(
-        "Bot starting with settings "
-        + json.dumps({
-            "poll_timeout": poll_timeout,
-            "chat_id_default": cfg.get("chat_id_default"),
-            "plugins_dir": cfg.get("plugins_dir"),
-        }),
-        log_file,
-    )
-
-=======
->>>>>>> ba669ff5
     configure_environment(cfg)
     dispatcher = create_dispatcher(cfg)
     api = TelegramAPI(token)
