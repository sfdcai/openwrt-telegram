from __future__ import annotations

import os
import shlex
import subprocess
<<<<<<< HEAD
import time
from pathlib import Path
from typing import Callable, Iterable, List, Optional

from router import RouterController
=======
from pathlib import Path
from typing import Callable, Iterable, List

MAX_MSG_LEN = 3900
ADMIN_PLUGIN_NAMES = {"reboot", "poweroff"}
>>>>>>> 0c48f9a4

MAX_MSG_LEN = 3900
ADMIN_PLUGIN_NAMES = {"reboot", "poweroff"}

<<<<<<< HEAD

class Dispatcher:
    """Translate incoming Telegram messages into actions."""

    def __init__(
        self,
        plugins_dir: str | os.PathLike[str],
        logger: Callable[[str], None],
        default_chat: int | None = None,
        router: Optional[RouterController] = None,
    ):
        self.plugins_dir = Path(plugins_dir)
        self.logger = logger
        self.default_chat = int(default_chat) if default_chat is not None else None
        self.router = router
        extra_admin_plugins = os.environ.get("TELEBOT_ADMIN_PLUGINS", "")
        self.admin_only_plugins = {
            name.strip().lower() for name in extra_admin_plugins.split(",") if name.strip()
        } | ADMIN_PLUGIN_NAMES

        self.commands: dict[str, Callable[[int, int, int, list[str]], List[str]]] = {
            "/start": self._cmd_help,
            "/help": self._cmd_help,
            "/ping": self._cmd_ping,
            "/status": self._cmd_status,
            "/plugins": self._cmd_plugins,
            "/run": self._cmd_run_plugin,
            "/log": self._cmd_log_tail,
            "/whoami": self._cmd_whoami,
            "/clients": self._cmd_clients,
            "/approve": self._cmd_approve,
            "/block": self._cmd_block,
            "/whitelist": self._cmd_whitelist,
            "/forget": self._cmd_forget,
        }

    # ------------------------------------------------------------------
    # Command handlers

    def _cmd_help(self, user: int, chat: int, message: int, args: list[str]) -> List[str]:
        available = [
            "Commands:",
            "/ping - simple heartbeat",
            "/status - system information",
            "/plugins - list available shell plugins",
            "/run <plugin> [args] - execute a plugin",
            "/log [lines] - tail the bot log",
            "/whoami - display your identifiers",
            "/clients - list known devices",
            "/approve <mac|ip> - allow a device",
            "/block <mac|ip> - block a device",
            "/whitelist <mac|ip> - always allow a device",
            "/forget <mac> - remove device from registry",
        ]
        return ["\n".join(available + self._plugin_summary())]

    def _cmd_ping(self, user: int, chat: int, message: int, args: list[str]) -> List[str]:
        return ["pong"]

    def _cmd_status(self, user: int, chat: int, message: int, args: list[str]) -> List[str]:
        sections: list[str] = []
        sections.append(self._safe_command_output(["uname", "-a"]))
        sections.append(self._safe_command_output(["uptime"]))
        sections.append(self._safe_command_output(["df", "-h", "/"]))
        status = "\n\n".join(s for s in sections if s)
        return [status or "Status unavailable"]

    def _cmd_plugins(self, user: int, chat: int, message: int, args: list[str]) -> List[str]:
        lines = ["Available plugins:"]
        for plugin in self.available_plugins():
            desc = plugin.get("description")
            label = plugin["command"]
            if desc:
                lines.append(f"• {label} – {desc}")
            else:
                lines.append(f"• {label}")
        if len(lines) == 1:
            lines.append("(no executable *.sh files found in plugins directory)")
        return ["\n".join(lines)]

    def _cmd_run_plugin(self, user: int, chat: int, message: int, args: list[str]) -> List[str]:
        if not self.is_admin(user, chat):
            return ["Admin only."]
        if not args:
            return ["Usage: /run <plugin> [args]"]
        plugin, *plugin_args = args
        result = self.execute_plugin(plugin, plugin_args, user, chat, message)
        return result or ["Plugin returned no output"]

    def _cmd_log_tail(self, user: int, chat: int, message: int, args: list[str]) -> List[str]:
        lines = 40
        if args:
            try:
                lines = max(1, min(200, int(args[0])))
            except ValueError:
                pass
        log_path = Path(self._log_path())
        if not log_path.exists():
            return [f"Log file not found: {log_path}"]
        return [self._safe_command_output(["tail", f"-n{lines}", str(log_path)])]

    def _cmd_whoami(self, user: int, chat: int, message: int, args: list[str]) -> List[str]:
        info = [
            f"User ID: {user}",
            f"Chat ID: {chat}",
            f"Message ID: {message}",
        ]
        if self.default_chat:
            info.append(f"Default chat ID: {self.default_chat}")
        return ["\n".join(info)]

    def _cmd_clients(self, user: int, chat: int, message: int, args: list[str]) -> List[str]:
        if not self.router:
            return ["Router controls are disabled in configuration."]
        clients = self.router.list_clients()
        if not clients:
            return ["No clients have been discovered yet."]
        lines = ["Known clients:"]
        for client in clients:
            lines.append(self._format_client_line(client))
        return ["\n".join(lines)]

    def _cmd_approve(self, user: int, chat: int, message: int, args: list[str]) -> List[str]:
        return self._client_action(args, self.router.approve if self.router else None, "Usage: /approve <mac|ip>", "approved")

    def _cmd_block(self, user: int, chat: int, message: int, args: list[str]) -> List[str]:
        return self._client_action(args, self.router.block if self.router else None, "Usage: /block <mac|ip>", "blocked")

    def _cmd_whitelist(self, user: int, chat: int, message: int, args: list[str]) -> List[str]:
        return self._client_action(args, self.router.whitelist if self.router else None, "Usage: /whitelist <mac|ip>", "whitelisted")

    def _cmd_forget(self, user: int, chat: int, message: int, args: list[str]) -> List[str]:
        if not self.router:
            return ["Router controls are disabled."]
        if not args:
            return ["Usage: /forget <mac>"]
        target = args[0]
        try:
            self.router.forget(target)
            return [f"Removed {target} from registry."]
        except ValueError:
            return ["Invalid MAC address"]
        except Exception as exc:
            return [f"Failed to remove: {exc}"]

    # ------------------------------------------------------------------
    # Public helpers used by both the bot loop and the UI API

    def authorize(self, user_id: int, chat_id: int) -> bool:
        if self.default_chat is None:
            return True
        return chat_id == self.default_chat

    def is_admin(self, user_id: int, chat_id: int) -> bool:
        return self.authorize(user_id, chat_id)

    def handle(self, user_id: int, chat_id: int, message_id: int, text: str) -> List[str]:
        if not self.authorize(user_id, chat_id):
            self.logger(f"ignored message from {user_id}@{chat_id}: unauthorized chat")
            return ["Unauthorized chat."]
=======
class Dispatcher:
    """Translate incoming Telegram messages into actions."""

    def __init__(
        self,
        plugins_dir: str | os.PathLike[str],
        logger: Callable[[str], None],
        allowed_ids: Iterable[int] | None = None,
        admin_ids: Iterable[int] | None = None,
        default_chat: int | None = None,
    ):
        self.plugins_dir = Path(plugins_dir)
        self.logger = logger
        self.allowed = {int(i) for i in (allowed_ids or [])}
        self.admins = {int(i) for i in (admin_ids or [])}
        self.default_chat = default_chat
        extra_admin_plugins = os.environ.get("TELEBOT_ADMIN_PLUGINS", "")
        self.admin_only_plugins = {
            name.strip().lower() for name in extra_admin_plugins.split(",") if name.strip()
        } | ADMIN_PLUGIN_NAMES

        self.commands: dict[str, Callable[[int, int, int, list[str]], List[str]]] = {
            "/start": self._cmd_help,
            "/help": self._cmd_help,
            "/ping": self._cmd_ping,
            "/status": self._cmd_status,
            "/plugins": self._cmd_plugins,
            "/run": self._cmd_run_plugin,
            "/log": self._cmd_log_tail,
            "/whoami": self._cmd_whoami,
        }

    # ------------------------------------------------------------------
    # Command handlers

    def _cmd_help(self, user: int, chat: int, message: int, args: list[str]) -> List[str]:
        available = [
            "Commands:",
            "/ping - simple heartbeat",
            "/status - system information",
            "/plugins - list available shell plugins",
            "/run <plugin> [args] - execute a plugin (admins only)",
            "/log [lines] - tail the bot log",
            "/whoami - display your identifiers",
        ]
        return ["\n".join(available + self._plugin_summary())]

    def _cmd_ping(self, user: int, chat: int, message: int, args: list[str]) -> List[str]:
        return ["pong"]

    def _cmd_status(self, user: int, chat: int, message: int, args: list[str]) -> List[str]:
        sections: list[str] = []
        sections.append(self._safe_command_output(["uname", "-a"]))
        sections.append(self._safe_command_output(["uptime"]))
        sections.append(self._safe_command_output(["df", "-h", "/"]))
        status = "\n\n".join(s for s in sections if s)
        return [status or "Status unavailable"]

    def _cmd_plugins(self, user: int, chat: int, message: int, args: list[str]) -> List[str]:
        lines = ["Available plugins:"]
        for plugin in self.available_plugins():
            desc = plugin.get("description")
            label = plugin["command"]
            if desc:
                lines.append(f"• {label} – {desc}")
            else:
                lines.append(f"• {label}")
        if len(lines) == 1:
            lines.append("(no executable *.sh files found in plugins directory)")
        return ["\n".join(lines)]

    def _cmd_run_plugin(self, user: int, chat: int, message: int, args: list[str]) -> List[str]:
        if not self.is_admin(user):
            return ["Admin only."]
        if not args:
            return ["Usage: /run <plugin> [args]"]
        plugin, *plugin_args = args
        result = self.execute_plugin(plugin, plugin_args, user, chat, message)
        return result or ["Plugin returned no output"]

    def _cmd_log_tail(self, user: int, chat: int, message: int, args: list[str]) -> List[str]:
        lines = 40
        if args:
            try:
                lines = max(1, min(200, int(args[0])))
            except ValueError:
                pass
        log_path = Path(self._log_path())
        if not log_path.exists():
            return [f"Log file not found: {log_path}"]
        return [self._safe_command_output(["tail", f"-n{lines}", str(log_path)])]

    def _cmd_whoami(self, user: int, chat: int, message: int, args: list[str]) -> List[str]:
        info = [
            f"User ID: {user}",
            f"Chat ID: {chat}",
            f"Message ID: {message}",
        ]
        if self.default_chat:
            info.append(f"Default chat ID: {self.default_chat}")
        return ["\n".join(info)]

    # ------------------------------------------------------------------
    # Public helpers used by both the bot loop and the UI API

    def authorize(self, user_id: int) -> bool:
        if not self.allowed and not self.admins:
            return True
        return user_id in self.allowed or user_id in self.admins

    def is_admin(self, user_id: int) -> bool:
        if not self.admins:
            return not self.allowed or user_id in self.allowed
        return user_id in self.admins

    def handle(self, user_id: int, chat_id: int, message_id: int, text: str) -> List[str]:
        if not self.authorize(user_id):
            return ["Unauthorized user."]
>>>>>>> 0c48f9a4
        if not text:
            return []
        try:
            parts = shlex.split(text)
        except ValueError:
            return ["Could not parse command."]
        if not parts:
            return []
        cmd, *args = parts
        handler = self.commands.get(cmd)
        if handler:
            self.logger(f"command {cmd} from {user_id}")
            response = handler(user_id, chat_id, message_id, args)
        else:
            plugin_name = cmd.lstrip("/")
            self.logger(f"plugin {cmd} from {user_id}")
<<<<<<< HEAD
            if plugin_name.lower() in self.admin_only_plugins and not self.is_admin(user_id, chat_id):
=======
            if plugin_name.lower() in self.admin_only_plugins and not self.is_admin(user_id):
>>>>>>> 0c48f9a4
                return ["Admin only."]
            response = self.execute_plugin(plugin_name, args, user_id, chat_id, message_id)
            if not response:
                response = [f"Unknown command: {cmd}\n\nTry /help for a list of commands."]
        return self._chunk_responses(response)

<<<<<<< HEAD
    def handle_callback(self, user_id: int, chat_id: int, message_id: int, data: str) -> dict[str, str]:
        if not data:
            return {"ack": "No action"}
        if not self.authorize(user_id, chat_id):
            return {"ack": "Unauthorized", "message": "Unauthorized chat."}
        if data.startswith("client:"):
            if not self.router:
                return {"ack": "Router disabled"}
            parts = data.split(":")
            if len(parts) < 3:
                return {"ack": "Malformed"}
            action, mac = parts[1], parts[2]
            return self._handle_client_callback(action, mac)
        return {"ack": "Unknown action"}

=======
>>>>>>> 0c48f9a4
    def available_plugins(self) -> list[dict[str, str]]:
        items: list[dict[str, str]] = []
        if not self.plugins_dir.exists():
            return items
        for script in sorted(self.plugins_dir.glob("*.sh")):
            if not os.access(script, os.X_OK):
                continue
            command = f"/{script.stem}"
            description = self._extract_description(script)
            items.append({"command": command, "path": str(script), "description": description or ""})
        return items

    def execute_plugin(
        self,
        plugin: str,
        args: list[str],
        user: int,
        chat: int,
        message: int,
    ) -> List[str]:
        plugin_path = self._find_plugin(plugin)
        if not plugin_path:
            return [f"Plugin not found: {plugin}"]
        env = os.environ.copy()
        env.update(
            {
                "TELEBOT_USER_ID": str(user),
                "TELEBOT_CHAT_ID": str(chat),
                "TELEBOT_MESSAGE_ID": str(message),
                "TELEBOT_COMMAND": plugin,
                "TELEBOT_ARGS": " ".join(args),
            }
        )
        try:
            output = subprocess.check_output([plugin_path, *args], env=env, stderr=subprocess.STDOUT, timeout=60)
            text = output.decode("utf-8", errors="ignore")
            self.logger(f"plugin {plugin} completed for {user}")
            return self._chunk_responses([text]) or ["(no output)"]
        except subprocess.CalledProcessError as exc:
            self.logger(f"plugin {plugin} failed with code {exc.returncode}")
            data = exc.output.decode("utf-8", errors="ignore") if exc.output else "Command failed"
            return [data]
        except Exception as exc:  # pragma: no cover - defensive path
            self.logger(f"plugin {plugin} raised {exc}")
            return [f"Error executing plugin: {exc}"]

    # ------------------------------------------------------------------
    # Internal helpers

    def _find_plugin(self, name: str) -> str | None:
        candidate = self.plugins_dir / f"{name.lstrip('/')}.sh"
        if candidate.exists() and os.access(candidate, os.X_OK):
            return str(candidate)
        return None

    def _plugin_summary(self) -> list[str]:
        summary: list[str] = []
        for plugin in self.available_plugins():
            label = plugin["command"]
            description = plugin.get("description")
            if description:
                summary.append(f"  {label} — {description}")
            else:
                summary.append(f"  {label}")
        return summary

<<<<<<< HEAD
    def _client_action(
        self,
        args: list[str],
        handler: Optional[Callable[[str], dict]],
        usage: str,
        verb: str,
    ) -> List[str]:
        router = self.router
        if handler is None or router is None:
            return ["Router controls are disabled in configuration."]
        if not args:
            return [usage]
        target = args[0]
        try:
            client = handler(target)
        except ValueError:
            return ["Invalid MAC address"]
        except Exception as exc:  # pragma: no cover
            return [f"Failed to update client: {exc}"]
        return [f"{verb.capitalize()} {router.describe_client(client)}"]

    def _handle_client_callback(self, action: str, mac: str) -> dict[str, str]:
        router = self.router
        handlers = {
            "approve": (router.approve if router else None, "✅ Approved"),
            "block": (router.block if router else None, "🚫 Blocked"),
            "whitelist": (router.whitelist if router else None, "⭐ Whitelisted"),
        }
        handler, prefix = handlers.get(action, (None, ""))
        if handler is None:
            return {"ack": "Unsupported"}
        try:
            client = handler(mac)
        except ValueError:
            return {"ack": "Invalid"}
        except Exception as exc:  # pragma: no cover
            return {"ack": "Failed", "message": f"Failed to update client: {exc}"}
        message = f"{prefix} {router.describe_client(client)}" if router else prefix.strip()
        return {"ack": prefix.strip() or "Done", "message": message}

    def _format_client_line(self, client: dict) -> str:
        status = client.get("status", "unknown")
        ip = client.get("ip") or "?"
        hostname = client.get("hostname") or "(unknown)"
        mac = client.get("mac")
        seen = client.get("last_seen") or 0
        online = client.get("online")
        badge = {
            "pending": "🟡",
            "approved": "🟢",
            "blocked": "🔴",
            "whitelist": "⭐",
        }.get(status, "•")
        age = self._format_age(seen)
        state = "online" if online else f"seen {age} ago"
        return f"{badge} {hostname} {mac} {ip} — {status} ({state})"

    @staticmethod
    def _format_age(timestamp: int) -> str:
        if not timestamp:
            return "unknown"
        delta = max(0, int(time.time()) - int(timestamp))
        if delta < 60:
            return f"{delta}s"
        if delta < 3600:
            return f"{delta // 60}m"
        if delta < 86400:
            return f"{delta // 3600}h"
        return f"{delta // 86400}d"

=======
>>>>>>> 0c48f9a4
    def _chunk_responses(self, responses: Iterable[str]) -> List[str]:
        chunks: List[str] = []
        for response in responses:
            text = response or ""
            while len(text) > MAX_MSG_LEN:
                chunks.append(text[:MAX_MSG_LEN])
                text = text[MAX_MSG_LEN:]
            chunks.append(text)
        return chunks

    def _extract_description(self, path: Path) -> str | None:
        try:
            with path.open("r", encoding="utf-8") as fh:
                for _ in range(5):
                    line = fh.readline()
                    if not line:
                        break
                    stripped = line.strip()
                    if stripped.startswith("#"):
                        stripped = stripped.lstrip("# ")
                        if stripped:
                            return stripped
                    elif stripped:
                        break
        except OSError:
            return None
        return None

    def _safe_command_output(self, command: list[str]) -> str:
        try:
            output = subprocess.check_output(command, stderr=subprocess.STDOUT, timeout=10)
            return output.decode("utf-8", errors="ignore").strip()
        except Exception as exc:  # pragma: no cover - defensive path
            return f"Command {' '.join(command)} failed: {exc}"

    def _log_path(self) -> str:
        env_path = os.environ.get("TELEBOT_LOG_FILE")
        if env_path:
            return env_path
        return str(self.plugins_dir.parent / "log" / "openwrt-telebot.log")<|MERGE_RESOLUTION|>--- conflicted
+++ resolved
@@ -3,185 +3,15 @@
 import os
 import shlex
 import subprocess
-<<<<<<< HEAD
-import time
-from pathlib import Path
-from typing import Callable, Iterable, List, Optional
-
-from router import RouterController
-=======
 from pathlib import Path
 from typing import Callable, Iterable, List
 
 MAX_MSG_LEN = 3900
 ADMIN_PLUGIN_NAMES = {"reboot", "poweroff"}
->>>>>>> 0c48f9a4
 
 MAX_MSG_LEN = 3900
 ADMIN_PLUGIN_NAMES = {"reboot", "poweroff"}
 
-<<<<<<< HEAD
-
-class Dispatcher:
-    """Translate incoming Telegram messages into actions."""
-
-    def __init__(
-        self,
-        plugins_dir: str | os.PathLike[str],
-        logger: Callable[[str], None],
-        default_chat: int | None = None,
-        router: Optional[RouterController] = None,
-    ):
-        self.plugins_dir = Path(plugins_dir)
-        self.logger = logger
-        self.default_chat = int(default_chat) if default_chat is not None else None
-        self.router = router
-        extra_admin_plugins = os.environ.get("TELEBOT_ADMIN_PLUGINS", "")
-        self.admin_only_plugins = {
-            name.strip().lower() for name in extra_admin_plugins.split(",") if name.strip()
-        } | ADMIN_PLUGIN_NAMES
-
-        self.commands: dict[str, Callable[[int, int, int, list[str]], List[str]]] = {
-            "/start": self._cmd_help,
-            "/help": self._cmd_help,
-            "/ping": self._cmd_ping,
-            "/status": self._cmd_status,
-            "/plugins": self._cmd_plugins,
-            "/run": self._cmd_run_plugin,
-            "/log": self._cmd_log_tail,
-            "/whoami": self._cmd_whoami,
-            "/clients": self._cmd_clients,
-            "/approve": self._cmd_approve,
-            "/block": self._cmd_block,
-            "/whitelist": self._cmd_whitelist,
-            "/forget": self._cmd_forget,
-        }
-
-    # ------------------------------------------------------------------
-    # Command handlers
-
-    def _cmd_help(self, user: int, chat: int, message: int, args: list[str]) -> List[str]:
-        available = [
-            "Commands:",
-            "/ping - simple heartbeat",
-            "/status - system information",
-            "/plugins - list available shell plugins",
-            "/run <plugin> [args] - execute a plugin",
-            "/log [lines] - tail the bot log",
-            "/whoami - display your identifiers",
-            "/clients - list known devices",
-            "/approve <mac|ip> - allow a device",
-            "/block <mac|ip> - block a device",
-            "/whitelist <mac|ip> - always allow a device",
-            "/forget <mac> - remove device from registry",
-        ]
-        return ["\n".join(available + self._plugin_summary())]
-
-    def _cmd_ping(self, user: int, chat: int, message: int, args: list[str]) -> List[str]:
-        return ["pong"]
-
-    def _cmd_status(self, user: int, chat: int, message: int, args: list[str]) -> List[str]:
-        sections: list[str] = []
-        sections.append(self._safe_command_output(["uname", "-a"]))
-        sections.append(self._safe_command_output(["uptime"]))
-        sections.append(self._safe_command_output(["df", "-h", "/"]))
-        status = "\n\n".join(s for s in sections if s)
-        return [status or "Status unavailable"]
-
-    def _cmd_plugins(self, user: int, chat: int, message: int, args: list[str]) -> List[str]:
-        lines = ["Available plugins:"]
-        for plugin in self.available_plugins():
-            desc = plugin.get("description")
-            label = plugin["command"]
-            if desc:
-                lines.append(f"• {label} – {desc}")
-            else:
-                lines.append(f"• {label}")
-        if len(lines) == 1:
-            lines.append("(no executable *.sh files found in plugins directory)")
-        return ["\n".join(lines)]
-
-    def _cmd_run_plugin(self, user: int, chat: int, message: int, args: list[str]) -> List[str]:
-        if not self.is_admin(user, chat):
-            return ["Admin only."]
-        if not args:
-            return ["Usage: /run <plugin> [args]"]
-        plugin, *plugin_args = args
-        result = self.execute_plugin(plugin, plugin_args, user, chat, message)
-        return result or ["Plugin returned no output"]
-
-    def _cmd_log_tail(self, user: int, chat: int, message: int, args: list[str]) -> List[str]:
-        lines = 40
-        if args:
-            try:
-                lines = max(1, min(200, int(args[0])))
-            except ValueError:
-                pass
-        log_path = Path(self._log_path())
-        if not log_path.exists():
-            return [f"Log file not found: {log_path}"]
-        return [self._safe_command_output(["tail", f"-n{lines}", str(log_path)])]
-
-    def _cmd_whoami(self, user: int, chat: int, message: int, args: list[str]) -> List[str]:
-        info = [
-            f"User ID: {user}",
-            f"Chat ID: {chat}",
-            f"Message ID: {message}",
-        ]
-        if self.default_chat:
-            info.append(f"Default chat ID: {self.default_chat}")
-        return ["\n".join(info)]
-
-    def _cmd_clients(self, user: int, chat: int, message: int, args: list[str]) -> List[str]:
-        if not self.router:
-            return ["Router controls are disabled in configuration."]
-        clients = self.router.list_clients()
-        if not clients:
-            return ["No clients have been discovered yet."]
-        lines = ["Known clients:"]
-        for client in clients:
-            lines.append(self._format_client_line(client))
-        return ["\n".join(lines)]
-
-    def _cmd_approve(self, user: int, chat: int, message: int, args: list[str]) -> List[str]:
-        return self._client_action(args, self.router.approve if self.router else None, "Usage: /approve <mac|ip>", "approved")
-
-    def _cmd_block(self, user: int, chat: int, message: int, args: list[str]) -> List[str]:
-        return self._client_action(args, self.router.block if self.router else None, "Usage: /block <mac|ip>", "blocked")
-
-    def _cmd_whitelist(self, user: int, chat: int, message: int, args: list[str]) -> List[str]:
-        return self._client_action(args, self.router.whitelist if self.router else None, "Usage: /whitelist <mac|ip>", "whitelisted")
-
-    def _cmd_forget(self, user: int, chat: int, message: int, args: list[str]) -> List[str]:
-        if not self.router:
-            return ["Router controls are disabled."]
-        if not args:
-            return ["Usage: /forget <mac>"]
-        target = args[0]
-        try:
-            self.router.forget(target)
-            return [f"Removed {target} from registry."]
-        except ValueError:
-            return ["Invalid MAC address"]
-        except Exception as exc:
-            return [f"Failed to remove: {exc}"]
-
-    # ------------------------------------------------------------------
-    # Public helpers used by both the bot loop and the UI API
-
-    def authorize(self, user_id: int, chat_id: int) -> bool:
-        if self.default_chat is None:
-            return True
-        return chat_id == self.default_chat
-
-    def is_admin(self, user_id: int, chat_id: int) -> bool:
-        return self.authorize(user_id, chat_id)
-
-    def handle(self, user_id: int, chat_id: int, message_id: int, text: str) -> List[str]:
-        if not self.authorize(user_id, chat_id):
-            self.logger(f"ignored message from {user_id}@{chat_id}: unauthorized chat")
-            return ["Unauthorized chat."]
-=======
 class Dispatcher:
     """Translate incoming Telegram messages into actions."""
 
@@ -300,7 +130,6 @@
     def handle(self, user_id: int, chat_id: int, message_id: int, text: str) -> List[str]:
         if not self.authorize(user_id):
             return ["Unauthorized user."]
->>>>>>> 0c48f9a4
         if not text:
             return []
         try:
@@ -317,35 +146,13 @@
         else:
             plugin_name = cmd.lstrip("/")
             self.logger(f"plugin {cmd} from {user_id}")
-<<<<<<< HEAD
-            if plugin_name.lower() in self.admin_only_plugins and not self.is_admin(user_id, chat_id):
-=======
             if plugin_name.lower() in self.admin_only_plugins and not self.is_admin(user_id):
->>>>>>> 0c48f9a4
                 return ["Admin only."]
             response = self.execute_plugin(plugin_name, args, user_id, chat_id, message_id)
             if not response:
                 response = [f"Unknown command: {cmd}\n\nTry /help for a list of commands."]
         return self._chunk_responses(response)
 
-<<<<<<< HEAD
-    def handle_callback(self, user_id: int, chat_id: int, message_id: int, data: str) -> dict[str, str]:
-        if not data:
-            return {"ack": "No action"}
-        if not self.authorize(user_id, chat_id):
-            return {"ack": "Unauthorized", "message": "Unauthorized chat."}
-        if data.startswith("client:"):
-            if not self.router:
-                return {"ack": "Router disabled"}
-            parts = data.split(":")
-            if len(parts) < 3:
-                return {"ack": "Malformed"}
-            action, mac = parts[1], parts[2]
-            return self._handle_client_callback(action, mac)
-        return {"ack": "Unknown action"}
-
-=======
->>>>>>> 0c48f9a4
     def available_plugins(self) -> list[dict[str, str]]:
         items: list[dict[str, str]] = []
         if not self.plugins_dir.exists():
@@ -412,79 +219,6 @@
                 summary.append(f"  {label}")
         return summary
 
-<<<<<<< HEAD
-    def _client_action(
-        self,
-        args: list[str],
-        handler: Optional[Callable[[str], dict]],
-        usage: str,
-        verb: str,
-    ) -> List[str]:
-        router = self.router
-        if handler is None or router is None:
-            return ["Router controls are disabled in configuration."]
-        if not args:
-            return [usage]
-        target = args[0]
-        try:
-            client = handler(target)
-        except ValueError:
-            return ["Invalid MAC address"]
-        except Exception as exc:  # pragma: no cover
-            return [f"Failed to update client: {exc}"]
-        return [f"{verb.capitalize()} {router.describe_client(client)}"]
-
-    def _handle_client_callback(self, action: str, mac: str) -> dict[str, str]:
-        router = self.router
-        handlers = {
-            "approve": (router.approve if router else None, "✅ Approved"),
-            "block": (router.block if router else None, "🚫 Blocked"),
-            "whitelist": (router.whitelist if router else None, "⭐ Whitelisted"),
-        }
-        handler, prefix = handlers.get(action, (None, ""))
-        if handler is None:
-            return {"ack": "Unsupported"}
-        try:
-            client = handler(mac)
-        except ValueError:
-            return {"ack": "Invalid"}
-        except Exception as exc:  # pragma: no cover
-            return {"ack": "Failed", "message": f"Failed to update client: {exc}"}
-        message = f"{prefix} {router.describe_client(client)}" if router else prefix.strip()
-        return {"ack": prefix.strip() or "Done", "message": message}
-
-    def _format_client_line(self, client: dict) -> str:
-        status = client.get("status", "unknown")
-        ip = client.get("ip") or "?"
-        hostname = client.get("hostname") or "(unknown)"
-        mac = client.get("mac")
-        seen = client.get("last_seen") or 0
-        online = client.get("online")
-        badge = {
-            "pending": "🟡",
-            "approved": "🟢",
-            "blocked": "🔴",
-            "whitelist": "⭐",
-        }.get(status, "•")
-        age = self._format_age(seen)
-        state = "online" if online else f"seen {age} ago"
-        return f"{badge} {hostname} {mac} {ip} — {status} ({state})"
-
-    @staticmethod
-    def _format_age(timestamp: int) -> str:
-        if not timestamp:
-            return "unknown"
-        delta = max(0, int(time.time()) - int(timestamp))
-        if delta < 60:
-            return f"{delta}s"
-        if delta < 3600:
-            return f"{delta // 60}m"
-        if delta < 86400:
-            return f"{delta // 3600}h"
-        return f"{delta // 86400}d"
-
-=======
->>>>>>> 0c48f9a4
     def _chunk_responses(self, responses: Iterable[str]) -> List[str]:
         chunks: List[str] = []
         for response in responses:
