from __future__ import annotations
<<<<<<< HEAD

import json
import urllib.error
import urllib.parse
import urllib.request
from typing import Any, Dict, Optional
=======
>>>>>>> 38fbafdd

import json
import urllib.error
import urllib.parse
import urllib.request
from typing import Any, Dict, Optional

import json
import urllib.error
import urllib.parse
import urllib.request
from typing import Any, Dict, Optional

import json
import urllib.error
import urllib.parse
import urllib.request
from typing import Any, Dict, Optional

import json
import urllib.error
import urllib.parse
import urllib.request
from typing import Any, Dict

class TelegramAPI:
    """Minimal Telegram Bot API client that only relies on the stdlib."""

    def __init__(self, token: str):
        if not token:
            raise ValueError("Token must not be empty")
        self.base = f"https://api.telegram.org/bot{token}"

    def _post(self, method: str, params: Dict[str, Any]) -> Dict[str, Any]:
        encoded = urllib.parse.urlencode(params).encode("utf-8")
        request = urllib.request.Request(self.base + "/" + method, data=encoded)
        try:
            with urllib.request.urlopen(request, timeout=60) as response:
                payload = response.read().decode("utf-8")
        except urllib.error.HTTPError as exc:  # pragma: no cover - network specific
            try:
                details = exc.read().decode("utf-8", errors="ignore")
            except Exception:  # pragma: no cover - defensive
                details = ""
            message = f"Telegram API error during {method}: HTTP {exc.code}"
            if details:
                message += f" — {details.strip()}"
            raise RuntimeError(message) from exc
        except urllib.error.URLError as exc:  # pragma: no cover
            raise RuntimeError(f"Telegram API unreachable: {exc.reason}") from exc
        try:
            return json.loads(payload)
        except json.JSONDecodeError as exc:  # pragma: no cover
            raise RuntimeError("Failed to decode Telegram response") from exc

    def get_updates(self, offset: int | None = None, timeout: int = 25) -> Dict[str, Any]:
        params: Dict[str, Any] = {"timeout": timeout}
        if offset is not None:
            params["offset"] = offset
        return self._post("getUpdates", params)

    def get_me(self) -> Dict[str, Any]:
        return self._post("getMe", {})

    def send_message(
        self,
        chat_id: int | str,
        text: str,
        reply_to_message_id: int | None = None,
        reply_markup: Dict[str, Any] | str | None = None,
<<<<<<< HEAD
        parse_mode: str | None = None,
        disable_web_page_preview: bool | None = None,
=======
>>>>>>> 38fbafdd
    ) -> Dict[str, Any]:
        params: Dict[str, Any] = {"chat_id": chat_id, "text": text}
        if reply_to_message_id:
            params["reply_to_message_id"] = reply_to_message_id
        if reply_markup:
            if isinstance(reply_markup, dict):
                params["reply_markup"] = json.dumps(reply_markup, separators=(",", ":"))
            else:
                params["reply_markup"] = reply_markup
<<<<<<< HEAD
        if parse_mode:
            params["parse_mode"] = parse_mode
        if disable_web_page_preview is not None:
            params["disable_web_page_preview"] = disable_web_page_preview
=======
>>>>>>> 38fbafdd
        response = self._post("sendMessage", params)
        if not isinstance(response, dict) or not response.get("ok"):
            raise RuntimeError(f"sendMessage failed: {response}")
        return response

    def edit_message_text(
        self,
        chat_id: int | str,
        message_id: int,
        text: str,
        reply_markup: Dict[str, Any] | str | None = None,
<<<<<<< HEAD
        parse_mode: str | None = None,
=======
>>>>>>> 38fbafdd
    ) -> Dict[str, Any]:
        params: Dict[str, Any] = {"chat_id": chat_id, "message_id": message_id, "text": text}
        if reply_markup:
            if isinstance(reply_markup, dict):
                params["reply_markup"] = json.dumps(reply_markup, separators=(",", ":"))
            else:
                params["reply_markup"] = reply_markup
<<<<<<< HEAD
        if parse_mode:
            params["parse_mode"] = parse_mode
=======
>>>>>>> 38fbafdd
        response = self._post("editMessageText", params)
        if not isinstance(response, dict) or not response.get("ok"):
            raise RuntimeError(f"editMessageText failed: {response}")
        return response

    def answer_callback_query(
        self,
        callback_query_id: str,
        text: Optional[str] = None,
        show_alert: bool = False,
    ) -> Dict[str, Any]:
        params: Dict[str, Any] = {"callback_query_id": callback_query_id}
        if text:
            params["text"] = text
        if show_alert:
            params["show_alert"] = True
        response = self._post("answerCallbackQuery", params)
        if not isinstance(response, dict) or not response.get("ok"):
            raise RuntimeError(f"answerCallbackQuery failed: {response}")
        return response

    def send_document(self, chat_id: int | str, caption: str, file_path: str) -> Dict[str, Any]:
        # Stdlib-only upload is cumbersome; instead, notify the user where the file lives.
        message = f"[file] {caption}: {file_path}"
        return self.send_message(chat_id, message)<|MERGE_RESOLUTION|>--- conflicted
+++ resolved
@@ -1,13 +1,10 @@
 from __future__ import annotations
-<<<<<<< HEAD
 
 import json
 import urllib.error
 import urllib.parse
 import urllib.request
 from typing import Any, Dict, Optional
-=======
->>>>>>> 38fbafdd
 
 import json
 import urllib.error
@@ -78,11 +75,8 @@
         text: str,
         reply_to_message_id: int | None = None,
         reply_markup: Dict[str, Any] | str | None = None,
-<<<<<<< HEAD
         parse_mode: str | None = None,
         disable_web_page_preview: bool | None = None,
-=======
->>>>>>> 38fbafdd
     ) -> Dict[str, Any]:
         params: Dict[str, Any] = {"chat_id": chat_id, "text": text}
         if reply_to_message_id:
@@ -92,13 +86,10 @@
                 params["reply_markup"] = json.dumps(reply_markup, separators=(",", ":"))
             else:
                 params["reply_markup"] = reply_markup
-<<<<<<< HEAD
         if parse_mode:
             params["parse_mode"] = parse_mode
         if disable_web_page_preview is not None:
             params["disable_web_page_preview"] = disable_web_page_preview
-=======
->>>>>>> 38fbafdd
         response = self._post("sendMessage", params)
         if not isinstance(response, dict) or not response.get("ok"):
             raise RuntimeError(f"sendMessage failed: {response}")
@@ -110,10 +101,7 @@
         message_id: int,
         text: str,
         reply_markup: Dict[str, Any] | str | None = None,
-<<<<<<< HEAD
         parse_mode: str | None = None,
-=======
->>>>>>> 38fbafdd
     ) -> Dict[str, Any]:
         params: Dict[str, Any] = {"chat_id": chat_id, "message_id": message_id, "text": text}
         if reply_markup:
@@ -121,11 +109,8 @@
                 params["reply_markup"] = json.dumps(reply_markup, separators=(",", ":"))
             else:
                 params["reply_markup"] = reply_markup
-<<<<<<< HEAD
         if parse_mode:
             params["parse_mode"] = parse_mode
-=======
->>>>>>> 38fbafdd
         response = self._post("editMessageText", params)
         if not isinstance(response, dict) or not response.get("ok"):
             raise RuntimeError(f"editMessageText failed: {response}")
