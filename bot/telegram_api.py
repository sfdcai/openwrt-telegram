--- conflicted
+++ resolved
@@ -1,13 +1,10 @@
 from __future__ import annotations
-<<<<<<< HEAD
 
 import json
 import urllib.error
 import urllib.parse
 import urllib.request
 from typing import Any, Dict, Optional
-=======
->>>>>>> f5594908
 
 import json
 import urllib.error
@@ -15,7 +12,6 @@
 import urllib.request
 from typing import Any, Dict
 
-<<<<<<< HEAD
 class TelegramAPI:
     """Minimal Telegram Bot API client that only relies on the stdlib."""
 
@@ -108,43 +104,6 @@
         if not isinstance(response, dict) or not response.get("ok"):
             raise RuntimeError(f"answerCallbackQuery failed: {response}")
         return response
-=======
-
-class TelegramAPI:
-    """Minimal Telegram Bot API client that only relies on the stdlib."""
-
-    def __init__(self, token: str):
-        if not token:
-            raise ValueError("Token must not be empty")
-        self.base = f"https://api.telegram.org/bot{token}"
-
-    def _post(self, method: str, params: Dict[str, Any]) -> Dict[str, Any]:
-        encoded = urllib.parse.urlencode(params).encode("utf-8")
-        request = urllib.request.Request(self.base + "/" + method, data=encoded)
-        try:
-            with urllib.request.urlopen(request, timeout=60) as response:
-                payload = response.read().decode("utf-8")
-        except urllib.error.HTTPError as exc:  # pragma: no cover - network specific
-            raise RuntimeError(f"Telegram API error: HTTP {exc.code}") from exc
-        except urllib.error.URLError as exc:  # pragma: no cover
-            raise RuntimeError(f"Telegram API unreachable: {exc.reason}") from exc
-        try:
-            return json.loads(payload)
-        except json.JSONDecodeError as exc:  # pragma: no cover
-            raise RuntimeError("Failed to decode Telegram response") from exc
-
-    def get_updates(self, offset: int | None = None, timeout: int = 25) -> Dict[str, Any]:
-        params: Dict[str, Any] = {"timeout": timeout}
-        if offset is not None:
-            params["offset"] = offset
-        return self._post("getUpdates", params)
-
-    def send_message(self, chat_id: int | str, text: str, reply_to_message_id: int | None = None) -> Dict[str, Any]:
-        params: Dict[str, Any] = {"chat_id": chat_id, "text": text}
-        if reply_to_message_id:
-            params["reply_to_message_id"] = reply_to_message_id
-        return self._post("sendMessage", params)
->>>>>>> f5594908
 
     def send_document(self, chat_id: int | str, caption: str, file_path: str) -> Dict[str, Any]:
         # Stdlib-only upload is cumbersome; instead, notify the user where the file lives.
